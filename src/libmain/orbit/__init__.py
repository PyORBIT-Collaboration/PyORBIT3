<<<<<<< HEAD
from orbit.core import aperture
from orbit.core import orbit_mpi
from orbit.core import trackerrk4
from orbit.core import error_base
from orbit.core import bunch
from orbit.core import teapot_base
from orbit.core import linac
from orbit.core import spacecharge
from orbit.core import orbit_utils
from orbit.core import foil
from orbit.core import collimator
from orbit.core import field_sources
=======
import importlib.util
import sys

import _orbit

pkg_path = _orbit.__file__


def _load_module(mod_name, path):
    spec = importlib.util.spec_from_file_location(mod_name, path)
    module = importlib.util.module_from_spec(spec)
    sys.modules[mod_name] = module
    spec.loader.exec_module(module)

    return module


__all__ = [
    "orbit_mpi",
    "trackerrk4",
    "error_base",
    "bunch",
    "teapot_base",
    "linac",
    "spacecharge",
    "orbit_utils",
    "aperture",
    "foil",
    "collimator",
    "field_sources",
    "rfcavities",
    "impedances",
    "fieldtracker",
]

for mod_name in __all__:
    locals()[mod_name] = _load_module(mod_name, pkg_path)
del mod_name
>>>>>>> 21c25f13
<|MERGE_RESOLUTION|>--- conflicted
+++ resolved
@@ -1,17 +1,3 @@
-<<<<<<< HEAD
-from orbit.core import aperture
-from orbit.core import orbit_mpi
-from orbit.core import trackerrk4
-from orbit.core import error_base
-from orbit.core import bunch
-from orbit.core import teapot_base
-from orbit.core import linac
-from orbit.core import spacecharge
-from orbit.core import orbit_utils
-from orbit.core import foil
-from orbit.core import collimator
-from orbit.core import field_sources
-=======
 import importlib.util
 import sys
 
@@ -49,5 +35,4 @@
 
 for mod_name in __all__:
     locals()[mod_name] = _load_module(mod_name, pkg_path)
-del mod_name
->>>>>>> 21c25f13
+del mod_name