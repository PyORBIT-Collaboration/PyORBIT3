//////////////////////////////// -*- C++ -*- //////////////////////////////
//
//
///////////////////////////////////////////////////////////////////////////

///////////////////////////////////////////////////////////////////////////
//
// INCLUDE FILES
//
///////////////////////////////////////////////////////////////////////////
#include "wrap_bunch.hh"
#include "wrap_syncpart.hh"
#include "wrap_bunch_twiss_analysis.hh"
#include "wrap_bunch_tune_analysis.hh"
#include "wrap_synch_part_redefinition_z_de.hh"

#include "pyORBIT_Object.hh"

#include "Bunch.hh"
#include "ParticleAttributesFactory.hh"

namespace wrap_orbit_bunch{

  void error(const char* msg){ ORBIT_MPI_Finalize(msg); }
    //---------------------------------------------------------
    //Python Bunch class definition
    //---------------------------------------------------------

    //constructor for python class wrapping Bunch instance
    //It never will be called directly
    static PyObject* Bunch_new(PyTypeObject *type, PyObject *args, PyObject *kwds){
        pyORBIT_Object* self;
        self = (pyORBIT_Object *) type->tp_alloc(type, 0);
        self->cpp_obj = NULL;
        return (PyObject *) self;
    }

  //initializator for python Bunch class
  //this is implementation of the __init__ method
  static int Bunch_init(pyORBIT_Object *self, PyObject *args, PyObject *kwds){
<<<<<<< HEAD
        //std::cerr<<"The Bunch __init__ has been called!"<<std::endl;
        //instantiation of a new c++ Bunch
        self->cpp_obj = (void*) new Bunch();
        ((Bunch*) self->cpp_obj)->setPyWrapper((PyObject*) self);
        //This is the way to create new class instance from the C-level
        // Template: PyObject* PyObject_CallMethod(PyObject *o, char *method, char *format, ...)
        //see Python/C API documentation
        //It will create a SyncParticle object and set the reference to it from pyBunch
        PyObject* mod = PyImport_ImportModule("_bunch");
        PyObject* pySyncPart = PyObject_CallMethod(mod,const_cast<char*>("SyncParticle"),const_cast<char*>("O"),self);

        //the references should be decreased because they were created as "new reference"
        Py_DECREF(pySyncPart);
        Py_DECREF(mod);
=======
		//std::cerr<<"The Bunch __init__ has been called!"<<std::endl;
		//instantiation of a new c++ Bunch
		self->cpp_obj = (void*) new Bunch();
		((Bunch*) self->cpp_obj)->setPyWrapper((PyObject*) self);
		//This is the way to create new class instance from the C-level
		// Template: PyObject* PyObject_CallMethod(	PyObject *o, char *method, char *format, ...)
		//see Python/C API documentation
		//It will create a SyncParticle object and set the reference to it from pyBunch
		PyObject* mod = PyImport_ImportModule("orbit.core.bunch");
		PyObject* pySyncPart = PyObject_CallMethod(mod,const_cast<char*>("SyncParticle"),const_cast<char*>("O"),self);

		//the references should be decreased because they were created as "new reference"
		Py_DECREF(pySyncPart);
		Py_DECREF(mod);
>>>>>>> b284793d
    return 0;
  }

  //---------------------------------------------------------------
  //
  // methods related to synchronous particle etc.
  //
  //----------------------------------------------------------------

  //returns the SyncPart python class wrapper instance
    static PyObject* Bunch_getSyncParticle(PyObject *self, PyObject *args){
        Bunch* cpp_bunch = (Bunch*) ((pyORBIT_Object *) self)->cpp_obj;
        PyObject* pySyncPart = cpp_bunch->getSyncPart()->getPyWrapper();
        Py_INCREF(pySyncPart);
    return pySyncPart;
  }

  //---------------------------------------------------------------
  //
  // set and get MPI Communicators
  //
  //----------------------------------------------------------------

    //returns the local MPI Comm for this bunch
    static PyObject* Bunch_getMPIComm(PyObject *self, PyObject *args){
        Bunch* cpp_bunch = (Bunch*) ((pyORBIT_Object *) self)->cpp_obj;
        PyObject* pyMPIComm = (PyObject*) cpp_bunch->getMPI_Comm_Local();
        Py_INCREF(pyMPIComm);
    return pyMPIComm;
  }

    //sets a new local MPI Comm for this bunch
    static PyObject* Bunch_setMPIComm(PyObject *self, PyObject *args){
        Bunch* cpp_bunch = (Bunch*) ((pyORBIT_Object *) self)->cpp_obj;
        int nVars = PyTuple_Size(args);
        PyObject* pyMPIComm;
        if(nVars == 1){
            if(!PyArg_ParseTuple(args,"O:setMPIComm",&pyMPIComm)){
                error("The Bunch method setMPIComm(mpi_comm) - mpi_comm is needed.");
            }
            cpp_bunch->setMPI_Comm_Local( (pyORBIT_MPI_Comm*) pyMPIComm);
        }
        else{
            error("The Bunch method should be setMPIComm(mpi_comm).");
        }
        Py_INCREF(Py_None);
    return Py_None;
  }

  //---------------------------------------------------------------
  //
  // add and remove particles, compress etc.
  //
  //----------------------------------------------------------------

  //adds a particle to the Bunch object
  //this is implementation of the  addParticle(...) method
  static PyObject* Bunch_addParticle(PyObject *self, PyObject *args){
        Bunch* cpp_bunch = (Bunch*) ((pyORBIT_Object *) self)->cpp_obj;

    double x = 0.;  double xp = 0.; double y = 0.;
    double yp = 0.; double z = 0.;  double zp = 0.;

    //NO NEW OBJECT CREATED BY PyArg_ParseTuple! NO NEED OF Py_DECREF()
    if(!PyArg_ParseTuple(args,"dddddd:coordinates",&x,&xp,&y,&yp,&z,&zp)){
      error("PyBunch - addParticle - cannot parse arguments! It should be (x,xp,y,yp,z,zp)");
    }
    int ind = cpp_bunch->addParticle(x,xp,y,yp,z,zp);
    return Py_BuildValue("i",ind);
  }


  //removes a particle to the Bunch object
  //returns the number of particles in the bunch
  //this is implementation of the deleteParticle(int index)  method
  static PyObject* Bunch_deleteParticle(PyObject *self, PyObject *args){
    Bunch* cpp_bunch = (Bunch*) ((pyORBIT_Object *) self)->cpp_obj;
    int ind;

    //NO NEW OBJECT CREATED BY PyArg_ParseTuple! NO NEED OF Py_DECREF()
    if(!PyArg_ParseTuple(args,"i:deleteParticle",&ind)){
      error("PyBunch - deleteParticle - needs index of particle for deleting");
    }

    cpp_bunch->deleteParticle(ind);
    int size = cpp_bunch->getSize();

    return Py_BuildValue("i",size);
  }

  //removes a particle to the Bunch object
  //returns the index of removed macro-particle
  //this is implementation of the deleteParticleFast(int index)  method
  static PyObject* Bunch_deleteParticleFast(PyObject *self, PyObject *args){
        Bunch* cpp_bunch = (Bunch*) ((pyORBIT_Object *) self)->cpp_obj;
    int ind;

    //NO NEW OBJECT CREATED BY PyArg_ParseTuple! NO NEED OF Py_DECREF()
    if(!PyArg_ParseTuple(args,"i:deleteParticleFast",&ind)){
      error("PyBunch - deleteParticleFast - needs index of particle for deleting");
    }

    cpp_bunch->deleteParticleFast(ind);
    return Py_BuildValue("i",ind);
  }

  //removes all particles from the Bunch object
  //this is implementation of the deleteAllParticles()  method
  static PyObject* Bunch_deleteAllParticles(PyObject *self, PyObject *args){
        Bunch* cpp_bunch = (Bunch*) ((pyORBIT_Object *) self)->cpp_obj;
    cpp_bunch->deleteAllParticles();
    Py_INCREF(Py_None);
    return Py_None;
  }

  //compress the bunch. This method should be called after deleting one
  //  or more macro-particles
  //this is implementation of the compress()  method
  static PyObject* Bunch_compress(PyObject *self, PyObject *args){
        Bunch* cpp_bunch = (Bunch*) ((pyORBIT_Object *) self)->cpp_obj;
    cpp_bunch->compress();
    Py_INCREF(Py_None);
    return Py_None;
  }

  //---------------------------------------------------------------
  //
  // related to the macro-particles' coordinates
  //
  //----------------------------------------------------------------

  //Sets or returns x coordinate of the macro-particle
  //  the action is depended on the number of arguments
  //  (index) - returns x-coordinate
  //  (index, value) - sets the new value to the x-coordinate
  //this is implementation of the x(int index)  method
  static PyObject* Bunch_x(PyObject *self, PyObject *args){
        Bunch* cpp_bunch = (Bunch*) ((pyORBIT_Object *) self)->cpp_obj;
    //if nVars == 1 get coordinate
    //if nVars == 2 set coordinate
    int nVars = PyTuple_Size(args);

    int index = 0;
    double val = 0.;

    if(nVars == 1 ||  nVars == 2){
      if(nVars == 1){
        //NO NEW OBJECT CREATED BY PyArg_ParseTuple! NO NEED OF Py_DECREF()
        if(!PyArg_ParseTuple(args,"i:x",&index)){
          error("PyBunch - x(index) - index is needed");
        }
        val = cpp_bunch->x(index);
      }
      else{
        //NO NEW OBJECT CREATED BY PyArg_ParseTuple! NO NEED OF Py_DECREF()
        if(!PyArg_ParseTuple(args,"id:x",&index,&val)){
          error("PyBunch - x(index, value) - index and value are needed");
        }
        cpp_bunch->x(index) = val;
      }
            return Py_BuildValue("d",val);
    }
    else{
      error("PyBunch. You should call x(index) or x(index,value)");
    }

    Py_INCREF(Py_None);
    return Py_None;
  }

  //Sets or returns y coordinate of the macro-particle
  //  the action is depended on the number of arguments
  //  (index) - returns y-coordinate
  //  (index, value) - sets the new value to the y-coordinate
  //this is implementation of the y(int index)  method
  static PyObject* Bunch_y(PyObject *self, PyObject *args){
        Bunch* cpp_bunch = (Bunch*) ((pyORBIT_Object *) self)->cpp_obj;
    //if nVars == 1 get coordinate
    //if nVars == 2 set coordinate
    int nVars = PyTuple_Size(args);

    int index = 0;
    double val = 0.;

    if(nVars == 1 ||  nVars == 2){
      if(nVars == 1){
        //NO NEW OBJECT CREATED BY PyArg_ParseTuple! NO NEED OF Py_DECREF()
        if(!PyArg_ParseTuple(args,"i:y",&index)){
          error("PyBunch - y(index) - index is needed");
        }
        val = cpp_bunch->y(index);
      }
      else{
        //NO NEW OBJECT CREATED BY PyArg_ParseTuple! NO NEED OF Py_DECREF()
        if(!PyArg_ParseTuple(args,"id:y",&index,&val)){
          error("PyBunch - y(index, value) - index and value are needed");
        }
        cpp_bunch->y(index) = val;
      }
            return Py_BuildValue("d",val);
    }
    else{
      error("PyBunch. You should call y(index) or y(index,value)");
    }

    Py_INCREF(Py_None);
    return Py_None;
  }

  //Sets or returns z coordinate of the macro-particle
  //  the action is depended on the number of arguments
  //  (index) - returns z(phi)-coordinate
  //  (index, value) - sets the new value to the z(phi)-coordinate
  //this is implementation of the (z or phi)(int index)  method
  static PyObject* Bunch_z(PyObject *self, PyObject *args){
        Bunch* cpp_bunch = (Bunch*) ((pyORBIT_Object *) self)->cpp_obj;
    //if nVars == 1 get coordinate
    //if nVars == 2 set coordinate
    int nVars = PyTuple_Size(args);

    int index = 0;
    double val = 0.;

    if(nVars == 1 ||  nVars == 2){
      if(nVars == 1){
        //NO NEW OBJECT CREATED BY PyArg_ParseTuple! NO NEED OF Py_DECREF()
        if(!PyArg_ParseTuple(args,"i:z",&index)){
          error("PyBunch - z(index) - index is needed");
        }
        val = cpp_bunch->z(index);
      }
      else{
        //NO NEW OBJECT CREATED BY PyArg_ParseTuple! NO NEED OF Py_DECREF()
        if(!PyArg_ParseTuple(args,"id:z",&index,&val)){
          error("PyBunch - z(index, value) - index and value are needed");
        }
        cpp_bunch->z(index) = val;
      }
            return Py_BuildValue("d",val);
    }
    else{
      error("PyBunch. You should call z(index) or z(index,value)");
    }

    Py_INCREF(Py_None);
    return Py_None;
  }


  //Sets or returns px coordinate of the macro-particle
  //  the action is depended on the number of arguments
  //  (index) - returns px-coordinate
  //  (index, value) - sets the new value to the px-coordinate
  //this is implementation of the px(int index)  method
  static PyObject* Bunch_px(PyObject *self, PyObject *args){
        Bunch* cpp_bunch = (Bunch*) ((pyORBIT_Object *) self)->cpp_obj;
    //if nVars == 1 get coordinate
    //if nVars == 2 set coordinate
    int nVars = PyTuple_Size(args);

    int index = 0;
    double val = 0.;

    if(nVars == 1 ||  nVars == 2){
      if(nVars == 1){
        //NO NEW OBJECT CREATED BY PyArg_ParseTuple! NO NEED OF Py_DECREF()
        if(!PyArg_ParseTuple(args,"i:px",&index)){
          error("PyBunch - px(index) - index is needed");
        }
        val = cpp_bunch->px(index);
      }
      else{
        //NO NEW OBJECT CREATED BY PyArg_ParseTuple! NO NEED OF Py_DECREF()
        if(!PyArg_ParseTuple(args,"id:px",&index,&val)){
          error("PyBunch - px(index, value) - index and value are needed");
        }
        cpp_bunch->px(index) = val;
      }
            return Py_BuildValue("d",val);
    }
    else{
      error("PyBunch. You should call px(index) or px(index,value)");
    }

    Py_INCREF(Py_None);
    return Py_None;
  }

  //Sets or returns py coordinate of the macro-particle
  //  the action is depended on the number of arguments
  //  (index) - returns y-coordinate
  //  (index, value) - sets the new value to the py-coordinate
  //this is implementation of the py(int index)  method
  static PyObject* Bunch_py(PyObject *self, PyObject *args){
        Bunch* cpp_bunch = (Bunch*) ((pyORBIT_Object *) self)->cpp_obj;
    //if nVars == 1 get coordinate
    //if nVars == 2 set coordinate
    int nVars = PyTuple_Size(args);

    int index = 0;
    double val = 0.;

    if(nVars == 1 ||  nVars == 2){
      if(nVars == 1){
        //NO NEW OBJECT CREATED BY PyArg_ParseTuple! NO NEED OF Py_DECREF()
        if(!PyArg_ParseTuple(args,"i:py",&index)){
          error("PyBunch - py(index) - index is needed");
        }
        val = cpp_bunch->py(index);
      }
      else{
        //NO NEW OBJECT CREATED BY PyArg_ParseTuple! NO NEED OF Py_DECREF()
        if(!PyArg_ParseTuple(args,"id:py",&index,&val)){
          error("PyBunch - py(index, value) - index and value are needed");
        }
        cpp_bunch->py(index) = val;
      }
            return Py_BuildValue("d",val);
    }
    else{
      error("PyBunch. You should call py(index) or py(index,value)");
    }

    Py_INCREF(Py_None);
    return Py_None;
  }

  //Sets or returns pz or dE coordinate of the macro-particle
  //  the action is depended on the number of arguments
  //  (index) - returns pz(dE)-coordinate
  //  (index, value) - sets the new value to the pz(dE)-coordinate
  //this is implementation of the (pz or dE)(int index)  method
  static PyObject* Bunch_pz(PyObject *self, PyObject *args){
        Bunch* cpp_bunch = (Bunch*) ((pyORBIT_Object *) self)->cpp_obj;
    //if nVars == 1 get coordinate
    //if nVars == 2 set coordinate
    int nVars = PyTuple_Size(args);

    int index = 0;
    double val = 0.;

    if(nVars == 1 ||  nVars == 2){
      if(nVars == 1){
        //NO NEW OBJECT CREATED BY PyArg_ParseTuple! NO NEED OF Py_DECREF()
        if(!PyArg_ParseTuple(args,"i:pz",&index)){
          error("PyBunch - pz(index) - index is needed");
        }
        val = cpp_bunch->pz(index);
      }
      else{
        //NO NEW OBJECT CREATED BY PyArg_ParseTuple! NO NEED OF Py_DECREF()
        if(!PyArg_ParseTuple(args,"id:pz",&index,&val)){
          error("PyBunch - pz(index, value) - index and value are needed");
        }
        cpp_bunch->pz(index) = val;
      }
            return Py_BuildValue("d",val);
    }
    else{
      error("PyBunch. You should call pz(index) or pz(index,value)");
    }

    Py_INCREF(Py_None);
    return Py_None;
  }

  //Sets or returns flag of the macro-particle
  //  the action is depended on the number of arguments
  //  (index) - returns flag
  //this is implementation of the flag(int index)  method
  static PyObject* Bunch_flag(PyObject *self, PyObject *args){
        Bunch* cpp_bunch = (Bunch*) ((pyORBIT_Object *) self)->cpp_obj;
    //if nVars == 1 get flag
    int nVars = PyTuple_Size(args);
    int index = 0;
    int flag = 0;
    if(nVars == 1){
            if(!PyArg_ParseTuple(args,"i:flag",&index)){
                error("PyBunch - flag(index) - index is needed");
            }
            flag = cpp_bunch->flag(index);
            return Py_BuildValue("i",flag);
    }
    else{
      error("PyBunch. You should call bunch.flag(index)");
    }
    Py_INCREF(Py_None);
    return Py_None;
  }

    //Wraps long. coords in the bunch
    //ringwrap(ring_length)
  static PyObject* Bunch_ringwrap(PyObject *self, PyObject *args) {
        Bunch* cpp_bunch = (Bunch*) ((pyORBIT_Object *) self)->cpp_obj;
    double ring_length = 0.;

        //NO NEW OBJECT CREATED BY PyArg_ParseTuple! //NO NEED OF Py_DECREF()
        if(!PyArg_ParseTuple(args,"d:py",&ring_length)){
            error("PyBunch - ringwrap(ring_length) - pyBunch object needed");
        }

        cpp_bunch->ringwrap(ring_length);
    Py_INCREF(Py_None);
    return Py_None;
  }

  //---------------------------------------------------------------
  //
  // related to the bunch predefined attributes
  //
  //----------------------------------------------------------------

  //Sets or returns mass of the macro-particle in MeV
  //  the action is depended on the number of arguments
  //  mass() - returns mass
  //  mass(value) - sets the new value
  //this is implementation of the getMass() and setMass  methods of the Bunch class
  static PyObject* Bunch_mass(PyObject *self, PyObject *args){
        Bunch* cpp_bunch = (Bunch*) ((pyORBIT_Object *) self)->cpp_obj;
    //if nVars == 0 get mass
    //if nVars == 1 set mass
    int nVars = PyTuple_Size(args);

    double val = 0.;

    if(nVars == 0 ||  nVars == 1){
      if(nVars == 0){
        val = cpp_bunch->getMass();
      }
      else{
        //NO NEW OBJECT CREATED BY PyArg_ParseTuple! NO NEED OF Py_DECREF()
        if(!PyArg_ParseTuple(args,"d:mass",&val)){
          error("PyBunch - mass(value) - value is needed");
        }
        cpp_bunch->setMass(val);
      }
            return Py_BuildValue("d",val);
    }
    else{
      error("PyBunch. You should call mass() or mass(value)");
    }

    Py_INCREF(Py_None);
    return Py_None;
  }

  //Returns classicalRadius of the particle in meters
  static PyObject* Bunch_classicalRadius(PyObject *self, PyObject *args){
        Bunch* cpp_bunch = (Bunch*) ((pyORBIT_Object *) self)->cpp_obj;
        double val = cpp_bunch->getClassicalRadius();
        return Py_BuildValue("d",val);
  }

  //Returns B_Rho of the particle in [Tesla*meter]. Parameter is used in TEAPOT
  static PyObject* Bunch_B_Rho(PyObject *self, PyObject *args){
        Bunch* cpp_bunch = (Bunch*) ((pyORBIT_Object *) self)->cpp_obj;
        double val = cpp_bunch->getB_Rho();
        return Py_BuildValue("d",val);
  }

  //Sets or returns charge of the macro-particle in e-charge
  //  the action is depended on the number of arguments
  //  charge() - returns charge
  //  charge(value) - sets the new value
  //this is implementation of the getCharge() and setCharge  methods of the Bunch class
  static PyObject* Bunch_charge(PyObject *self, PyObject *args){
        Bunch* cpp_bunch = (Bunch*) ((pyORBIT_Object *) self)->cpp_obj;
    //if nVars == 0 get charge
    //if nVars == 1 set charge
    int nVars = PyTuple_Size(args);

    double val = 0.;

    if(nVars == 0 ||  nVars == 1){
      if(nVars == 0){
        val = cpp_bunch->getCharge();
      }
      else{
        //NO NEW OBJECT CREATED BY PyArg_ParseTuple! NO NEED OF Py_DECREF()
        if(!PyArg_ParseTuple(args,"d:charge",&val)){
          error("PyBunch - charge(value) - value is needed");
        }
        cpp_bunch->setCharge(val);
      }
            return Py_BuildValue("d",val);
    }
    else{
      error("PyBunch. You should call charge() or charge(value)");
    }

    Py_INCREF(Py_None);
    return Py_None;
    }

  //Sets or returns macroSize of the macro-particle
  //  the action is depended on the number of arguments
  //  macroSize() - returns macroSize
  //  macroSize(value) - sets the new value
  //this is implementation of the getMacroSize() and setMacroSize  methods of the Bunch class
  static PyObject* Bunch_macroSize(PyObject *self, PyObject *args){
        Bunch* cpp_bunch = (Bunch*) ((pyORBIT_Object *) self)->cpp_obj;
    //if nVars == 0 get macroSize
    //if nVars == 1 set macroSize
    int nVars = PyTuple_Size(args);

    double val = 0.;

    if(nVars == 0 ||  nVars == 1){
      if(nVars == 0){
        val = cpp_bunch->getMacroSize();
      }
      else{
        //NO NEW OBJECT CREATED BY PyArg_ParseTuple! NO NEED OF Py_DECREF()
        if(!PyArg_ParseTuple(args,"d:macroSize",&val)){
          error("PyBunch - macroSize(value) - value is needed");
        }
        cpp_bunch->setMacroSize(val);
      }
            return Py_BuildValue("d",val);
    }
    else{
      error("PyBunch. You should call macroSize() or macroSize(value)");
    }

    Py_INCREF(Py_None);
    return Py_None;
  }

  //---------------------------------------------------------------
  //
  // related to the bunch attributes
  //
  //----------------------------------------------------------------

  //initilizes bunch attributes from the bunch file
  static PyObject* Bunch_initBunchAttr(PyObject *self, PyObject *args){
        Bunch* cpp_bunch = (Bunch*) ((pyORBIT_Object *) self)->cpp_obj;
    const char* file_name = NULL;
    //NO NEW OBJECT CREATED BY PyArg_ParseTuple! NO NEED OF Py_DECREF()
    if(!PyArg_ParseTuple(args,"s:initBunchAttr",&file_name)){
      error("PyBunch - initBunchAttr(fileName) - the file name are needed");
    }
    cpp_bunch->initBunchAttributes(file_name);
    Py_INCREF(Py_None);
    return Py_None;
  }

  //Sets or returns a double bunch attribute
  //  the action is depended on the number of arguments
  //  (attr_name) - returns double-value
  //  (index, value) - sets the new value to the attribute
  //this is implementation of
  // getBunchAttributeDouble(name)
  // setBunchAttributeDouble(name,value) Bunch methods
  static PyObject* Bunch_bunchAttrDouble(PyObject *self, PyObject *args){
        Bunch* cpp_bunch = (Bunch*) ((pyORBIT_Object *) self)->cpp_obj;
    //if nVars == 1 this is get attribute
    //if nVars == 2 this is set attribute
    int nVars = PyTuple_Size(args);

    const char* attr_name = NULL;
    double val = 0.;

    if(nVars == 1 ||  nVars == 2){
      if(nVars == 1){
        //NO NEW OBJECT CREATED BY PyArg_ParseTuple! NO NEED OF Py_DECREF()
        if(!PyArg_ParseTuple(args,"s:bunchAttrDouble",&attr_name)){
          error("PyBunch - bunchAttrDouble(name) - name are needed");
        }
        std::string attr_name_str(attr_name);
        val = cpp_bunch->getBunchAttributeDouble(attr_name_str);
        return Py_BuildValue("d",val);
      }
      else{
        //NO NEW OBJECT CREATED BY PyArg_ParseTuple! NO NEED OF Py_DECREF()
        if(!PyArg_ParseTuple(args,"sd:bunchAttrDouble",&attr_name,&val)){
          error("PyBunch - bunchAttrDouble(name,value) - name and double value are needed");
        }

        std::string attr_name_str(attr_name);
        cpp_bunch->setBunchAttribute( attr_name_str, val);
                return Py_BuildValue("d",val);
      }
    }
    else{
      error("PyBunch. You should call bunchAttrDouble(name) or bunchAttrDouble(name,value)");
    }

    Py_INCREF(Py_None);
    return Py_None;
  }

  //Sets or returns a integer bunch attribute
  //  the action is depended on the number of arguments
  //  (attr_name) - returns int-value
  //  (index, value) - sets the new value to the attribute
  //this is implementation of
  // getBunchAttributeInt(name)
  // setBunchAttributeInt(name,value) Bunch methods
  static PyObject* Bunch_bunchAttrInt(PyObject *self, PyObject *args){
        Bunch* cpp_bunch = (Bunch*) ((pyORBIT_Object *) self)->cpp_obj;
    //if nVars == 1 this is get attribute
    //if nVars == 2 this is set attribute
    int nVars = PyTuple_Size(args);

    const char* attr_name = NULL;
    int val = 0;

    if(nVars == 1 ||  nVars == 2){
      if(nVars == 1){
        //NO NEW OBJECT CREATED BY PyArg_ParseTuple!NO NEED OF Py_DECREF()
        if(!PyArg_ParseTuple(args,"s:bunchAttrInt",&attr_name)){
          error("PyBunch - bunchAttrInt(name) - pyBunch object and name are needed");
        }
        std::string attr_name_str(attr_name);
        val = cpp_bunch->getBunchAttributeInt(attr_name_str);
        return Py_BuildValue("i",val);
      }
      else{
        //NO NEW OBJECT CREATED BY PyArg_ParseTuple! NO NEED OF Py_DECREF()
        if(!PyArg_ParseTuple(args,"si:bunchAttrInt",&attr_name,&val)){
          error("PyBunch - bunchAttrInt(name,value) - name, and double value are needed");
        }

        std::string attr_name_str(attr_name);
        cpp_bunch->setBunchAttribute( attr_name_str, val);
                return Py_BuildValue("i",val);
      }
    }
    else{
      error("PyBunch. You should call bunchAttrInt(name) or bunchAttrInt(name,value)");
    }

    Py_INCREF(Py_None);
    return Py_None;
  }

  //Returns a list (tuple) of  ther double bunch attribute names
  static PyObject* Bunch_bunchAttrDoubleNames(PyObject *self, PyObject *args){
        Bunch* cpp_bunch = (Bunch*) ((pyORBIT_Object *) self)->cpp_obj;
    std::vector<std::string> names;
    cpp_bunch->getDoubleBunchAttributeNames(names);
        //create tuple with names
        PyObject* resTuple = PyTuple_New(names.size());
        for(int i = 0, n = names.size(); i < n; i++){
            PyObject* py_nm = PyUnicode_FromString(names[i].c_str());
            if(PyTuple_SetItem(resTuple,i,py_nm)){
                error("PyBunch - bunchAttrDoubleNames - cannot create tuple with bunch attr names");
            }
        }
    return resTuple;
  }

  //Returns a list (tuple) of  ther integer bunch attribute names
  static PyObject* Bunch_bunchAttrIntNames(PyObject *self, PyObject *args){
        Bunch* cpp_bunch = (Bunch*) ((pyORBIT_Object *) self)->cpp_obj;
    std::vector<std::string> names;
    cpp_bunch->getIntBunchAttributeNames(names);
        //create tuple with names
        PyObject* resTuple = PyTuple_New(names.size());
        for(int i = 0, n = names.size(); i < n; i++){
            PyObject* py_nm = PyUnicode_FromString(names[i].c_str());
            if(PyTuple_SetItem(resTuple,i,py_nm)){
                error("PyBunch - bunchAttrIntNames() - cannot create tuple with bunch attr names");
            }
        }
    return resTuple;
  }

  //Returns 0 or 1. The result is 1 if the bunch has an attribute with a particular name
  static PyObject* Bunch_hasBunchAttrDouble(PyObject *self, PyObject *args){
        Bunch* cpp_bunch = (Bunch*) ((pyORBIT_Object *) self)->cpp_obj;
    const char* attr_name = NULL;
    //NO NEW OBJECT CREATED BY PyArg_ParseTuple! NO NEED OF Py_DECREF()
    if(!PyArg_ParseTuple(args,"s:hasBunchAttrDouble",&attr_name)){
      error("PyBunch - hasBunchAttrDouble(name) - a bunch attr. name are needed");
    }
    std::string attr_name_str(attr_name);
    int res = cpp_bunch->getBunchAttributes()->hasDoubleAttribute(attr_name_str);
    return Py_BuildValue("i",res);
  }

  //Returns 0 or 1. The result is 1 if the bunch has an attribute with a particular name
  static PyObject* Bunch_hasBunchAttrInt(PyObject *self, PyObject *args){
        Bunch* cpp_bunch = (Bunch*) ((pyORBIT_Object *) self)->cpp_obj;
    const char* attr_name = NULL;
    //NO NEW OBJECT CREATED BY PyArg_ParseTuple! NO NEED OF Py_DECREF()
    if(!PyArg_ParseTuple(args,"s:hasBunchAttrInt",&attr_name)){
      error("PyBunch - hasBunchAttrInt(name) - a bunch attr. name are needed");
    }
    std::string attr_name_str(attr_name);
    int res = cpp_bunch->getBunchAttributes()->hasIntAttribute(attr_name_str);
    return Py_BuildValue("i",res);
  }

  //---------------------------------------------------------------
  //
  // related to particles' attributes
  //
  //----------------------------------------------------------------

  //Adds a particles' attributes with a particular name to the bunch
  static PyObject* Bunch_addPartAttr(PyObject *self, PyObject *args){
        Bunch* cpp_bunch = (Bunch*) ((pyORBIT_Object *) self)->cpp_obj;
    const char* attr_name = NULL;
        PyObject* py_attrParamsDict = NULL;
    //NO NEW OBJECT CREATED BY PyArg_ParseTuple! NO NEED OF Py_DECREF()
    if(!PyArg_ParseTuple(args,"s|O:addPartAttr",&attr_name,&py_attrParamsDict)){
      error("PyBunch - addPartAttr(name, [param_dict]) - a particle attr. name are needed");
    }
    std::string attr_name_str(attr_name);
        std::map<std::string,double> part_attr_dict;
        if(py_attrParamsDict != NULL){
            if(!PyDict_Check(py_attrParamsDict)){
                error("PyBunch - addPartAttr(name, [param_dict]) - param_dict is not a dictionary");
            }
            PyObject *key, *value;
            Py_ssize_t pos = 0;
            while (PyDict_Next(py_attrParamsDict, &pos, &key, &value)) {
                if(!PyUnicode_Check(key) || !PyNumber_Check(value)){
                    error("PyBunch - addPartAttr(name, [param_dict]) - param_dict is not a {str:val} dictionary");
                }
                std::string par_name((char *)PyUnicode_AsUTF8(key));
                double d_val = PyFloat_AsDouble(value);
                part_attr_dict[par_name] = d_val;
            }
        }
    cpp_bunch->addParticleAttributes(attr_name_str,part_attr_dict);
    Py_INCREF(Py_None);
    return Py_None;
  }

  //Removes a particles' attributes with a particular name from the bunch
  static PyObject* Bunch_removePartAttr(PyObject *self, PyObject *args){
        Bunch* cpp_bunch = (Bunch*) ((pyORBIT_Object *) self)->cpp_obj;
    const char* attr_name = NULL;
    //NO NEW OBJECT CREATED BY PyArg_ParseTuple! NO NEED OF Py_DECREF()
    if(!PyArg_ParseTuple(args,"s:removePartAttr",&attr_name)){
      error("PyBunch - removePartAttr(name) - pyBunch object and a particle attr. name are needed");
    }
    std::string attr_name_str(attr_name);
    cpp_bunch->removeParticleAttributes(attr_name_str);
    Py_INCREF(Py_None);
    return Py_None;
  }

  //Removes all particles' attributes from the bunch
  static PyObject* Bunch_removeAllPartAttr(PyObject *self, PyObject *args){
        Bunch* cpp_bunch = (Bunch*) ((pyORBIT_Object *) self)->cpp_obj;
    cpp_bunch->removeAllParticleAttributes();
    Py_INCREF(Py_None);
    return Py_None;
  }

  //Returns a list (tuple) of  the particles' attributes names
  static PyObject* Bunch_getPartAttrNames(PyObject *self, PyObject *args){
    Bunch* cpp_bunch = (Bunch*) ((pyORBIT_Object *) self)->cpp_obj;
    std::vector<std::string> names;
    cpp_bunch->getParticleAttributesNames(names);
   //create tuple with names
   PyObject* resTuple = PyTuple_New(names.size());
   for(int i = 0, n = names.size(); i < n; i++){
     PyObject* py_nm = PyUnicode_FromString(names[i].c_str());
     if(PyTuple_SetItem(resTuple,i,py_nm)){
       error("PyBunch - getPartAttrNames() - cannot create tuple with bunch attr names");
     }
   }
    return resTuple;
  }

    //Returns a dict{"part. attribute name":dict{"key":val}}
  static PyObject* Bunch_getPartAttrDicts(PyObject *self, PyObject *args){
    Bunch* cpp_bunch = (Bunch*) ((pyORBIT_Object *) self)->cpp_obj;
    std::vector<std::string> names;
    cpp_bunch->getParticleAttributesNames(names);
        //make dict{"part. attribute name":dict{"key":val}}
        PyObject* resDict = PyDict_New();
        for(int i = 0, n = names.size(); i < n; i++){
            PyObject* py_param_dict = PyDict_New();
            PyDict_SetItemString(resDict,names[i].c_str(),py_param_dict);
            std::map<std::string,double> param_dict = cpp_bunch->getParticleAttributes(names[i])->parameterDict;
            std::map<std::string,double>::iterator pos;
            for (pos = param_dict.begin(); pos != param_dict.end(); ++pos) {
                    std::string key = pos->first;
                    double val = pos->second;
                    PyDict_SetItemString(py_param_dict,key.c_str(),Py_BuildValue("d",val));
            }
        }
    return resDict;
  }

  //Returns a list (tuple) of the possible particles' attributes names
     static PyObject* Bunch_getPossiblePartAttrNames(PyObject *self, PyObject *args){
         std::vector<std::string> names;
         ParticleAttributesFactory::getParticleAttributesNames(names);
         //create tuple with names
         PyObject* resTuple = PyTuple_New(names.size());
         for(int i = 0, n = names.size(); i < n; i++){
             PyObject* py_nm = PyUnicode_FromString(names[i].c_str());
             if(PyTuple_SetItem(resTuple,i,py_nm)){
                 error("PyBunch - getPossiblePartAttrNames - cannot create tuple with bunch attr names");
             }
         }
         return resTuple;
     }

  //temporary removes and memorizes all particles' attributes names
  static PyObject* Bunch_clearAllPartAttrAndMemorize(PyObject *self, PyObject *args){
        Bunch* cpp_bunch = (Bunch*) ((pyORBIT_Object *) self)->cpp_obj;
    cpp_bunch->clearAllParticleAttributesAndMemorize();
    Py_INCREF(Py_None);
    return Py_None;
  }

  //restores all particles' attributes names from memory
  static PyObject* Bunch_restoreAllPartAttrFromMemory(PyObject *self, PyObject *args){
        Bunch* cpp_bunch = (Bunch*) ((pyORBIT_Object *) self)->cpp_obj;
    cpp_bunch->restoreAllParticleAttributesFromMemory();
    Py_INCREF(Py_None);
    return Py_None;
  }

  //Returns 0 or 1. The result is 1 if the bunch has a particles' attributes with a particular name
  static PyObject* Bunch_hasPartAttr(PyObject *self, PyObject *args){
        Bunch* cpp_bunch = (Bunch*) ((pyORBIT_Object *) self)->cpp_obj;
    const char* attr_name = NULL;
    //NO NEW OBJECT CREATED BY PyArg_ParseTuple! NO NEED OF Py_DECREF()
    if(!PyArg_ParseTuple(args,"s:hasPartAttr",&attr_name)){
      error("PyBunch - hasPartAttr(name) - a particles' attr. name are needed");
    }
    std::string attr_name_str(attr_name);
    int res = cpp_bunch->hasParticleAttributes(attr_name_str);
    return Py_BuildValue("i",res);
  }

  //Returns a list (tuple) of  their bunch particles attribute names specified in the bunch file
  static PyObject* Bunch_readPartAttrNames(PyObject *self, PyObject *args){
        Bunch* cpp_bunch = (Bunch*) ((pyORBIT_Object *) self)->cpp_obj;
    const char* file_name = NULL;
    std::vector<std::string> names;
        std::map<std::string,std::map<std::string,double> > part_attr_dicts;
    //NO NEW OBJECT CREATED BY PyArg_ParseTuple! NO NEED OF Py_DECREF()
    if(!PyArg_ParseTuple(args,"s:readPartAttrNames",&file_name)){
      error("PyBunch - readPartAttrNames(fileName) - a file name are needed");
    }
    cpp_bunch->readParticleAttributesNames(file_name,names,part_attr_dicts);
        //create tuple with names
        PyObject* resTuple = PyTuple_New(names.size());
        for(int i = 0, n = names.size(); i < n; i++){
            PyObject* py_nm = PyUnicode_FromString(names[i].c_str());
            if(PyTuple_SetItem(resTuple,i,py_nm)){
                error("PyBunch - readPartAttrNames(fileName) - cannot create tuple with particles attr. names");
            }
        }
    return resTuple;
  }

  //Returns a dictionary with the bunch particles attribute names as keys and
    //dictionaries with parameter:value for each attribute
  static PyObject* Bunch_readPartAttrDicts(PyObject *self, PyObject *args){
        Bunch* cpp_bunch = (Bunch*) ((pyORBIT_Object *) self)->cpp_obj;
    const char* file_name = NULL;
    std::vector<std::string> names;
        std::map<std::string,std::map<std::string,double> > part_attr_dicts;
    if(!PyArg_ParseTuple(args,"s:readPartAttrDicts",&file_name)){
      error("PyBunch - readPartAttrDicts(fileName) - a file name are needed");
    }
    cpp_bunch->readParticleAttributesNames(file_name,names,part_attr_dicts);
        PyObject* resDict = PyDict_New();
        for(int i = 0, n = names.size(); i < n; i++){
            if(part_attr_dicts.count(names[i]) > 0){
                PyObject* py_param_dict = PyDict_New();
                PyDict_SetItemString(resDict,names[i].c_str(),py_param_dict);
                std::map<std::string,double> param_dict = part_attr_dicts[names[i]];
                std::map<std::string,double>::iterator pos;
                for (pos = param_dict.begin(); pos != param_dict.end(); ++pos) {
                    std::string key = pos->first;
                    double val = pos->second;
                    PyDict_SetItemString(py_param_dict,key.c_str(),Py_BuildValue("d",val));
                }
            }
        }
        return resDict;
  }

  //initilizes particles' attributes from the bunch file
  static PyObject* Bunch_readPartAttr(PyObject *self, PyObject *args){
        Bunch* cpp_bunch = (Bunch*) ((pyORBIT_Object *) self)->cpp_obj;
    const char* file_name = NULL;
    //NO NEW OBJECT CREATED BY PyArg_ParseTuple! NO NEED OF Py_DECREF()
    if(!PyArg_ParseTuple(args,"s:readPartAttr",&file_name)){
      error("PyBunch - readPartAttr(fileName) - pyBunch object and file name are needed");
    }
    cpp_bunch->readParticleAttributes(file_name);
    Py_INCREF(Py_None);
    return Py_None;
  }

  //Returns the number of variables in the particles' attributes with a particular name
  static PyObject* Bunch_getPartAttrSize(PyObject *self, PyObject *args){
        Bunch* cpp_bunch = (Bunch*) ((pyORBIT_Object *) self)->cpp_obj;
    const char* attr_name = NULL;
    //NO NEW OBJECT CREATED BY PyArg_ParseTuple! NO NEED OF Py_DECREF()
    if(!PyArg_ParseTuple(args,"s:getPartAttrSize",&attr_name)){
      error("PyBunch - getPartAttrSize(name) - a particles' attr. name are needed");
    }
    std::string attr_name_str(attr_name);
    int size = cpp_bunch->getParticleAttributes(attr_name_str)->getAttSize();
    return Py_BuildValue("i",size);
  }

  //Sets or returns a particles' attributes' value
  //  the action is depended on the number of arguments
  //  (attr_name,part_index, attr_index) - returns double-value
  //  (attr_name, part_index, attr_index, value) - sets the new value to the attribute
  //This is slow. In the C++ code you have to get reference to
  //particles' attributes object and operate through it
  static PyObject* Bunch_partAttrValue(PyObject *self, PyObject *args){
        Bunch* cpp_bunch = (Bunch*) ((pyORBIT_Object *) self)->cpp_obj;
    //if nVars == 3 this is get attribute
    //if nVars == 4 this is set attribute
    int nVars = PyTuple_Size(args);

    const char* attr_name = NULL;
    int part_index = 0;
    int attr_index = 0;
    double val = 0.;

    if(nVars == 3 ||  nVars == 4){
       if(!PyArg_ParseTuple(args,"sii|d:partAttrValue",&attr_name,&part_index ,&attr_index,&val)){
          error("PyBunch - partAttrValue(attr_name,part_index,atr_index,[val]) - params. are needed");
       }
             std::string attr_name_str(attr_name);
             int bunch_size = cpp_bunch->getSize();
             int attr_size = cpp_bunch->getParticleAttributes(attr_name_str)->getAttSize();
             if(part_index >=  bunch_size || attr_size <= attr_index){
                 error("PyBunch - partAttrValue(attr_name,part_index,atr_index,[val]) - indexes out of limits! Stop!");
             }
      if(nVars == 3){
        val = cpp_bunch->getParticleAttributes(attr_name_str)->attValue(part_index,attr_index);
        return Py_BuildValue("d",val);
      }
      else{
        cpp_bunch->getParticleAttributes(attr_name_str)->attValue(part_index,attr_index) = val;
                return Py_BuildValue("d",val);
      }
    }
    else{
      error("PyBunch. You should call partAttrValue(attr_name,part_ind,attr_ind) or partAttrValue(attr_name,part_ind,attr_ind,value)");
    }

    Py_INCREF(Py_None);
    return Py_None;
  }

  //---------------------------------------------------------------
  //
  // getSize, getSizeGlobal, getSizeGlobalFromMemory, setTotalCount
  // getCapacity
  //
  //----------------------------------------------------------------

  //returns the number of macro-particles in the bunch
  //this is implementation of the "getSize()" method
  static PyObject* Bunch_getSize(PyObject *self, PyObject *args){
        Bunch* cpp_bunch = (Bunch*) ((pyORBIT_Object *) self)->cpp_obj;
    return Py_BuildValue("i",cpp_bunch->getSize());
  }

  //returns the number of macro-particles in the bunch in all CPUs
  //this is implementation of the "getSizeGlobal()" method
  static PyObject* Bunch_getSizeGlobal(PyObject *self, PyObject *args){
        Bunch* cpp_bunch = (Bunch*) ((pyORBIT_Object *) self)->cpp_obj;
    return Py_BuildValue("i",cpp_bunch->getSizeGlobal());
  }

  //returns the number of macro-particles in the bunch in all CPUs
  //    that was calculated in the previous call of getSizeGlobal()
  //this is implementation of the "getSizeGlobalFromMemory()" method
  static PyObject* Bunch_getSizeGlobalFromMemory(PyObject *self, PyObject *args){
        Bunch* cpp_bunch = (Bunch*) ((pyORBIT_Object *) self)->cpp_obj;
    return Py_BuildValue("i",cpp_bunch->getSizeGlobalFromMemory());
  }

  //returns the number of all macro-particles - alive, dead, new
  //this is implementation of the "getTotalCount()" method
  static PyObject* Bunch_getTotalCount(PyObject *self, PyObject *args){
        Bunch* cpp_bunch = (Bunch*) ((pyORBIT_Object *) self)->cpp_obj;
    return Py_BuildValue("i",cpp_bunch->getTotalCount());
  }

  //returns the capacity of the bunch-container. It could be changed.
  //this is implementation of the "getCapacity()" method
  static PyObject* Bunch_getCapacity(PyObject *self, PyObject *args){
        Bunch* cpp_bunch = (Bunch*) ((pyORBIT_Object *) self)->cpp_obj;
    return Py_BuildValue("i",cpp_bunch->getCapacity());
  }

  //---------------------------------------------------------------
  //
  // write into file or print Bunch
  //
  //----------------------------------------------------------------

  //Prints bunch into the std::cout stream
  static PyObject* Bunch_dumpBunch(PyObject *self, PyObject *args){
        Bunch* cpp_bunch = (Bunch*) ((pyORBIT_Object *) self)->cpp_obj;
    //if nVars == 0 dumpBunchs into std::cout
    //if nVars == 1 dumpBunchs into the file
    int nVars = PyTuple_Size(args);
    const char* file_name = NULL;
    if(nVars == 0 ||  nVars == 1){
      if(nVars == 0){
        cpp_bunch->print(std::cout);
      }
      else{
        //NO NEW OBJECT CREATED BY PyArg_ParseTuple! NO NEED OF Py_DECREF()
        if(!PyArg_ParseTuple(args,"s:dumpBunch",&file_name)){
          error("PyBunch - dumpBunch(fileName) - a new value are needed");
        }
        cpp_bunch->print(file_name);
      }
    }
    else{
      error("PyBunch. You should call dumpBunch() or dumpBunch(file_name)");
    }

    Py_INCREF(Py_None);
    return Py_None;
  }

  //Reads bunch info from the file
  static PyObject* Bunch_readBunch(PyObject *self, PyObject *args){
        Bunch* cpp_bunch = (Bunch*) ((pyORBIT_Object *) self)->cpp_obj;
    //if nVars == 1 reads all macro-particles
    //if nVars == 2 reads only specified number of macro-particles
    int nVars = PyTuple_Size(args);
    const char* file_name = NULL;
    int nParts = 0;
    if(nVars == 1 ||  nVars == 2){
      if(nVars == 1){
        //NO NEW OBJECT CREATED BY PyArg_ParseTuple! NO NEED OF Py_DECREF()
        if(!PyArg_ParseTuple(args,"s:read",&file_name)){
          error("PyBunch - readBunch(fileName) - a file name are needed");
        }
                cpp_bunch->initBunchAttributes(file_name);
                cpp_bunch->readParticleAttributes(file_name);
        cpp_bunch->readBunchCoords(file_name);
      }
      else{
        //NO NEW OBJECT CREATED BY PyArg_ParseTuple! NO NEED OF Py_DECREF()
        if(!PyArg_ParseTuple(args,"si:read",&file_name,&nParts)){
          error("PyBunch - readBunch(fileName,nParts) - file name, and number of particles are needed");
        }
                cpp_bunch->initBunchAttributes(file_name);
                cpp_bunch->readParticleAttributes(file_name);
        cpp_bunch->readBunchCoords(file_name,nParts);
      }
    }
    else{
      error("PyBunch. You should call readBunch(file_name) or readBunch(file_name,nParts)");
    }
    Py_INCREF(Py_None);
    return Py_None;
  }

  //Copy bunch attrubutes and structure to another bunch
  static PyObject* Bunch_copyEmptyBunchTo(PyObject *self, PyObject *args){
        Bunch* cpp_bunch = (Bunch*) ((pyORBIT_Object *) self)->cpp_obj;
    PyObject* pyBunch_Target;
        //NO NEW OBJECT CREATED BY PyArg_ParseTuple! NO NEED OF Py_DECREF()
        if(!PyArg_ParseTuple(args,"O:copyEmptyBunchTo",&pyBunch_Target)){
            error("PyBunch - copyEmptyBunchTo(pyBunch) - target pyBunch object is needed");
        }
        Bunch* cpp_target_bunch = (Bunch*) ((pyORBIT_Object *) pyBunch_Target)->cpp_obj;
        cpp_bunch->copyEmptyBunchTo(cpp_target_bunch);
    Py_INCREF(Py_None);
    return Py_None;
  }

  //Copy bunch all info including particles coordinates and attributes to another bunch
  static PyObject* Bunch_copyBunchTo(PyObject *self, PyObject *args){
        Bunch* cpp_bunch = (Bunch*) ((pyORBIT_Object *) self)->cpp_obj;
    PyObject* pyBunch_Target;
        //NO NEW OBJECT CREATED BY PyArg_ParseTuple! NO NEED OF Py_DECREF()
        if(!PyArg_ParseTuple(args,"O:copyBunchTo",&pyBunch_Target)){
            error("PyBunch - copyBunchTo(pyBunch) - target pyBunch object is needed");
        }
        Bunch* cpp_target_bunch = (Bunch*) ((pyORBIT_Object *) pyBunch_Target)->cpp_obj;
        cpp_bunch->copyBunchTo(cpp_target_bunch);
        Py_INCREF(Py_None);
    return Py_None;
  }

  //Copy particles coordinates from one bunch to another
  static PyObject* Bunch_addParticlesTo(PyObject *self, PyObject *args){
        Bunch* cpp_bunch = (Bunch*) ((pyORBIT_Object *) self)->cpp_obj;
    PyObject* pyBunch_Target;

        //NO NEW OBJECT CREATED BY PyArg_ParseTuple! NO NEED OF Py_DECREF()
        if(!PyArg_ParseTuple(args,"O:addParticlesTo",&pyBunch_Target)){
            error("PyBunch - addParticlesTo(pyBunch) - target pyBunch object is needed");
        }
        Bunch* cpp_target_bunch =(Bunch*) ((pyORBIT_Object *) pyBunch_Target)->cpp_obj ;
        cpp_bunch->addParticlesTo(cpp_target_bunch);
        Py_INCREF(Py_None);
    return Py_None;
  }

  //-----------------------------------------------------
  //destructor for python Bunch class
  //-----------------------------------------------------
  //this is implementation of the __del__ method
  static void Bunch_del(pyORBIT_Object* self){
        Bunch* cpp_bunch = (Bunch*) self->cpp_obj;
        delete cpp_bunch;
        self->ob_base.ob_type->tp_free((PyObject*)self);
  }

  static PyMethodDef BunchClassMethods[] = {
    //--------------------------------------------------------
    // class Bunch wrapper                        START
    //--------------------------------------------------------
    { "getMPIComm",                     Bunch_getMPIComm                    ,METH_VARARGS,"Returns MPI Comm of this bunch"},
    { "setMPIComm",                     Bunch_setMPIComm                    ,METH_VARARGS,"Sets a new MPI Comm for this bunch"},
    { "getSyncParticle",                Bunch_getSyncParticle               ,METH_VARARGS,"Returns syncParticle class instance"},
    { "addParticle",                    Bunch_addParticle                   ,METH_VARARGS,"Adds a macro-particle to the bunch"},
    { "deleteParticle",                 Bunch_deleteParticle                ,METH_VARARGS,"Removes macro-particle from the bunch and call compress inside"},
    { "deleteParticleFast",             Bunch_deleteParticleFast            ,METH_VARARGS,"Removes macro-particle from the bunch very fast"},
    { "deleteAllParticles",             Bunch_deleteAllParticles            ,METH_VARARGS,"Removes all macro-particles from the bunch"},
    { "compress",                       Bunch_compress                      ,METH_VARARGS,"Compress the bunch"},
    { "x",                              Bunch_x                             ,METH_VARARGS,"Set x(index,value) or get x(index) coordinate"},
    { "y",                              Bunch_y                             ,METH_VARARGS,"Set y(index,value) or get y(index) coordinate"},
    { "z",                              Bunch_z                             ,METH_VARARGS,"Set z(index,value) or get z(index) coordinate"},
    { "px",                             Bunch_px                            ,METH_VARARGS,"Set px(index,value) or get px(index) coordinate"},
    { "py",                             Bunch_py                            ,METH_VARARGS,"Set py(index,value) or get py(index) coordinate"},
    { "pz",                             Bunch_pz                            ,METH_VARARGS,"Set pz(index,value) or get pz(index) coordinate"},
    { "dE",                             Bunch_pz                            ,METH_VARARGS,"Set dE(index,value) or get dE(index) coordinate"},
    { "xp",                             Bunch_px                            ,METH_VARARGS,"Set xp(index,value) or get xp(index) coordinate"},
    { "yp",                             Bunch_py                            ,METH_VARARGS,"Set yp(index,value) or get yp(index) coordinate"},
    { "flag",                           Bunch_flag                          ,METH_VARARGS,"Returns flag(index) for particle with index"},
    { "ringwrap",                       Bunch_ringwrap                      ,METH_VARARGS,"Perform the ring wrap. Usage: ringwrap(ring_length)"},
    { "mass",                           Bunch_mass                          ,METH_VARARGS,"Set mass(value) or get mass() the mass of particle in MeV"},
    { "classicalRadius",                Bunch_classicalRadius               ,METH_VARARGS,"Returns a classical radius of particle in [m]"},
    { "B_Rho",                          Bunch_B_Rho                         ,METH_VARARGS,"Returns B*Rho parameter of particle in [T*m]"},
    { "charge",                         Bunch_charge                        ,METH_VARARGS,"Set charge(value) or get charge() the charge of particle in e-charge"},
    { "macroSize",                      Bunch_macroSize                     ,METH_VARARGS,"Set macroSize(value) or get macroSize() the charge of particle in e-charge"},
    { "initBunchAttr",                  Bunch_initBunchAttr                 ,METH_VARARGS,"Reads and initilizes bunch attributes from a bunch file"},
    { "bunchAttrDouble",                Bunch_bunchAttrDouble               ,METH_VARARGS,"Returns and sets a double bunch attribute"},
    { "bunchAttrInt",                   Bunch_bunchAttrInt                  ,METH_VARARGS,"Returns and sets an integer bunch attribute"},
    { "bunchAttrDoubleNames",           Bunch_bunchAttrDoubleNames          ,METH_VARARGS,"Returns a list of double bunch attribute names"},
    { "bunchAttrIntNames",              Bunch_bunchAttrIntNames             ,METH_VARARGS,"Returns a list of integer bunch attribute names"},
    { "hasBunchAttrDouble",             Bunch_hasBunchAttrDouble            ,METH_VARARGS,"Returns 1 if there is a double bunch attr. with this name, 0 - otherwise"},
    { "hasBunchAttrInt",                Bunch_hasBunchAttrInt               ,METH_VARARGS,"Returns 1 if there is a int bunch attr. with this name, 0 - otherwise"},
    { "addPartAttr",                    Bunch_addPartAttr                   ,METH_VARARGS,"Adds a particles' attributes to the bunch"},
    { "removePartAttr",                 Bunch_removePartAttr                ,METH_VARARGS,"Removes a particles' attributes from the bunch"},
    { "removeAllPartAttr",              Bunch_removeAllPartAttr             ,METH_VARARGS,"Removes all particles' attributes from the bunch"},
    { "getPartAttrNames",               Bunch_getPartAttrNames              ,METH_VARARGS,"Returns all particles' attributes names in the bunch at this moment"},
    { "getPartAttrDicts",               Bunch_getPartAttrDicts              ,METH_VARARGS,"Returns dict{part. attribute name:dict{key:val}}"},
    { "getPossiblePartAttrNames",       Bunch_getPossiblePartAttrNames      ,METH_VARARGS,"Returns all possible particles' attributes names"},
    { "clearAllPartAttrAndMemorize",    Bunch_clearAllPartAttrAndMemorize   ,METH_VARARGS,"Temporary removes and memorizes all particles' attributes names"},
    { "restoreAllPartAttrFromMemory",   Bunch_restoreAllPartAttrFromMemory  ,METH_VARARGS,"Restores all particles' attributes names from memory"},
    { "hasPartAttr",                    Bunch_hasPartAttr                   ,METH_VARARGS,"Returns 1 if there is a particles' attr. with this name, 0 - otherwis"},
    { "readPartAttrNames",              Bunch_readPartAttrNames             ,METH_VARARGS,"Returns a tuple with particles' attr. names in the bunch file"},
    { "readPartAttrDicts",              Bunch_readPartAttrDicts             ,METH_VARARGS,"Returns a dict{attr_name:dicts{param_name:val}} in the bunch file"},
    { "readPartAttr",                   Bunch_readPartAttr                  ,METH_VARARGS,"Initializes the particles' attr. from the bunch file"},
    { "getPartAttrSize",                Bunch_getPartAttrSize               ,METH_VARARGS,"Returns the number of variables in the particles' attributes with a particular name"},
    { "partAttrValue",                  Bunch_partAttrValue                 ,METH_VARARGS,"Sets or returns a particles' attribute value"},
    { "getSize",                        Bunch_getSize                       ,METH_VARARGS,"Returns number of macro-particles"},
    { "getSizeGlobal",                  Bunch_getSizeGlobal                 ,METH_VARARGS,"Returns number of macro-particles in all CPUs"},
    { "getSizeGlobalFromMemory",        Bunch_getSizeGlobalFromMemory       ,METH_VARARGS,"Returns number of macro-particles in all CPUs from memory"},
    { "getTotalCount",                  Bunch_getTotalCount                 ,METH_VARARGS,"Returns number of all particles - alive,dead,new"},
    { "getCapacity",                    Bunch_getCapacity                   ,METH_VARARGS,"Returns the capacity of the bunch-contaiter"},
    { "dumpBunch",                      Bunch_dumpBunch                     ,METH_VARARGS,"Prints the bunch info into a standart output stream or file"},
    { "readBunch",                      Bunch_readBunch                     ,METH_VARARGS,"Reads the bunch info from a file"},
    { "copyEmptyBunchTo",               Bunch_copyEmptyBunchTo              ,METH_VARARGS,"Copy bunch attrubutes and structure to another bunch"},
    { "copyBunchTo",                    Bunch_copyBunchTo                   ,METH_VARARGS,"Copy bunch all info including particles coordinates and attributes to another bunch"},
    { "addParticlesTo",                 Bunch_addParticlesTo                ,METH_VARARGS,"Copy particles coordinates from one bunch to another"},
    {NULL,NULL}
    //--------------------------------------------------------
    // class Bunch wrapper                        STOP
    //--------------------------------------------------------
  };

    // defenition of the memebers of the python Bunch wrapper class
    // they will be vailable from python level
    static PyMemberDef BunchClassMembers [] = {
        {NULL}
    };

    //new python Bunch wrapper type definition
    static PyTypeObject pyORBIT_Bunch_Type = {
        PyVarObject_HEAD_INIT(NULL, 0)
        "Bunch", /*tp_name*/
        sizeof(pyORBIT_Object), /*tp_basicsize*/
        0, /*tp_itemsize*/
        (destructor) Bunch_del , /*tp_dealloc*/
        0, /*tp_print*/
        0, /*tp_getattr*/
        0, /*tp_setattr*/
        0, /*tp_compare*/
        0, /*tp_repr*/
        0, /*tp_as_number*/
        0, /*tp_as_sequence*/
        0, /*tp_as_mapping*/
        0, /*tp_hash */
        0, /*tp_call*/
        0, /*tp_str*/
        0, /*tp_getattro*/
        0, /*tp_setattro*/
        0, /*tp_as_buffer*/
        Py_TPFLAGS_DEFAULT | Py_TPFLAGS_BASETYPE, /*tp_flags*/
        "The Bunch python wrapper", /* tp_doc */
        0, /* tp_traverse */
        0, /* tp_clear */
        0, /* tp_richcompare */
        0, /* tp_weaklistoffset */
        0, /* tp_iter */
        0, /* tp_iternext */
        BunchClassMethods, /* tp_methods */
        BunchClassMembers, /* tp_members */
        0, /* tp_getset */
        0, /* tp_base */
        0, /* tp_dict */
        0, /* tp_descr_get */
        0, /* tp_descr_set */
        0, /* tp_dictoffset */
        (initproc) Bunch_init, /* tp_init */
        0, /* tp_alloc */
        Bunch_new, /* tp_new */
    };

  static PyMethodDef BunchModuleMethods[] = { {NULL,NULL} };


#ifdef __cplusplus
extern "C" {
#endif

  static struct PyModuleDef cModPyDem =
  {
      PyModuleDef_HEAD_INIT,
      "bunch", "Bunch class",
      -1,
      BunchModuleMethods
  };

  /* The name of the function was changed to avoid collision with PyImport magic naming */
  PyMODINIT_FUNC initbunch(void) {
      //check that the Bunch wrapper is ready
      if(PyType_Ready(&pyORBIT_Bunch_Type) < 0) return NULL;
      Py_INCREF(&pyORBIT_Bunch_Type);
      PyObject* module = PyModule_Create(&cModPyDem);
      PyModule_AddObject(module, "Bunch", (PyObject *)&pyORBIT_Bunch_Type);
      //add the SyncParticle python class
      wrap_orbit_syncpart::initsyncpart(module);
      wrap_bunch_twiss_analysis::initbunchtwissanalysis(module);
      wrap_bunch_tune_analysis::initbunchtuneanalysis(module);
      wrap_synch_part_redefinition::initsynchpartredefinition(module);
      return module;
  }

<<<<<<< HEAD
    PyObject* getBunchType(const char* name){
        PyObject* mod = PyImport_ImportModule("_bunch");
        PyObject* pyType = PyObject_GetAttrString(mod,name);
        Py_DECREF(mod);
        Py_DECREF(pyType);
        return pyType;
    }
=======
	PyObject* getBunchType(const char* name){
		PyObject* mod = PyImport_ImportModule("orbit.core.bunch");
		PyObject* pyType = PyObject_GetAttrString(mod,name);
		Py_DECREF(mod);
		Py_DECREF(pyType);
		return pyType;
	}
>>>>>>> b284793d


#ifdef __cplusplus
}
#endif

//end of namespace wrap_orbit_bunch
}

///////////////////////////////////////////////////////////////////////////
//
// END OF FILE
//
///////////////////////////////////////////////////////////////////////////<|MERGE_RESOLUTION|>--- conflicted
+++ resolved
@@ -38,22 +38,6 @@
   //initializator for python Bunch class
   //this is implementation of the __init__ method
   static int Bunch_init(pyORBIT_Object *self, PyObject *args, PyObject *kwds){
-<<<<<<< HEAD
-        //std::cerr<<"The Bunch __init__ has been called!"<<std::endl;
-        //instantiation of a new c++ Bunch
-        self->cpp_obj = (void*) new Bunch();
-        ((Bunch*) self->cpp_obj)->setPyWrapper((PyObject*) self);
-        //This is the way to create new class instance from the C-level
-        // Template: PyObject* PyObject_CallMethod(PyObject *o, char *method, char *format, ...)
-        //see Python/C API documentation
-        //It will create a SyncParticle object and set the reference to it from pyBunch
-        PyObject* mod = PyImport_ImportModule("_bunch");
-        PyObject* pySyncPart = PyObject_CallMethod(mod,const_cast<char*>("SyncParticle"),const_cast<char*>("O"),self);
-
-        //the references should be decreased because they were created as "new reference"
-        Py_DECREF(pySyncPart);
-        Py_DECREF(mod);
-=======
 		//std::cerr<<"The Bunch __init__ has been called!"<<std::endl;
 		//instantiation of a new c++ Bunch
 		self->cpp_obj = (void*) new Bunch();
@@ -68,7 +52,6 @@
 		//the references should be decreased because they were created as "new reference"
 		Py_DECREF(pySyncPart);
 		Py_DECREF(mod);
->>>>>>> b284793d
     return 0;
   }
 
@@ -1331,15 +1314,6 @@
       return module;
   }
 
-<<<<<<< HEAD
-    PyObject* getBunchType(const char* name){
-        PyObject* mod = PyImport_ImportModule("_bunch");
-        PyObject* pyType = PyObject_GetAttrString(mod,name);
-        Py_DECREF(mod);
-        Py_DECREF(pyType);
-        return pyType;
-    }
-=======
 	PyObject* getBunchType(const char* name){
 		PyObject* mod = PyImport_ImportModule("orbit.core.bunch");
 		PyObject* pyType = PyObject_GetAttrString(mod,name);
@@ -1347,7 +1321,6 @@
 		Py_DECREF(pyType);
 		return pyType;
 	}
->>>>>>> b284793d
 
 
 #ifdef __cplusplus
