#!/usr/bin/env python

# --------------------------------------------------------
# Linac Accelerator Nodes for Transport Matrices generation
# These nodes are using the Initial Coordinates particles Attributes.
# Each node (if it is not the first one) calculates the transport matrix
# between the previous node and itself.
# The matrix is a 7x7 matrix that transforms the initial particles
# coordinates to the final ones that are in the bunch.
# --------------------------------------------------------

import math
import sys
import os

# import the finalization function
from orbit.utils import orbitFinalize

# import general accelerator elements and lattice
from orbit.lattice import AccLattice, AccNode, AccActionsContainer

from orbit.py_linac.lattice import MarkerLinacNode

from orbit.core.orbit_utils import bunch_utils_functions

from orbit.core.orbit_utils import Matrix


class LinacTrMatrixGenNode(MarkerLinacNode):
    """
    Linac Accelerator Nodes for Transport Matrices generation.
    These nodes are using thethe Initial Coordinates particles Attrubutes.
    Each node (if it is not the first one) calculates the transport matrix
    between the previous node and itself.
    The matrix is a 7x7 matrix that transforms the initial particles
    coordinates to the final ones that are in the bu
    """

    def __init__(self, trMatricesController, name="TrMatrixGen"):
        if name == "TrMatrixGen":
            name += name + ":" + str(trMatricesController.getCount())
        MarkerLinacNode.__init__(self, name)
        self.trMatricesController = trMatricesController
        self.trMtrxNode_ind = trMatricesController.getCount()
        self.use_twiss_weight_x = 0
        self.use_twiss_weight_y = 0
        self.use_twiss_weight_z = 0
        self.relativistic_beta = 0.0
        self.relativistic_gamma = 0.0
        # --------------------------------------
        self.trMtrx = Matrix(7, 7)
        # --------------------------------------
        self.trMatricesController.addNode(self)

    def setInternalIndex(self, ind):
        """
        Sets the index of the TrMatrxGenNode in the controller
        """
        self.trMtrxNode_ind = ind

    def getTrMatricesController(self):
        """
        Returns the LinacTrMatricesController that keeps the references to the TrMatrxGenNodes.
        """
        return self.trMatricesController

    def getTwissWeightUse(self):
        """
        Returns (use_x,use,use_z) tuple where use_{} == 1 means the Twiss weights will be used.
        """
        res_arr = [True, True, True]
        if self.use_twiss_weight_x == 0:
            res_arr[0] = False
        if self.use_twiss_weight_y == 0:
            res_arr[1] = False
        if self.use_twiss_weight_z == 0:
            res_arr[2] = False
        return tuple(res_arr)

    def setTwissWeightUse(self, use_twiss_weight_x, use_twiss_weight_y, use_twiss_weight_z):
        """
        Sets (use_x,use,use_z) tuple where use_{} == 1 means the Twiss weights will be used.
        """
        self.use_twiss_weight_x = 0
        self.use_twiss_weight_y = 0
        self.use_twiss_weight_z = 0
        if use_twiss_weight_x == True:
            self.use_twiss_weight_x = 1
        if use_twiss_weight_y == True:
            self.use_twiss_weight_y = 1
        if use_twiss_weight_z == True:
            self.use_twiss_weight_z = 1

    def track(self, paramsDict):
        bunch = paramsDict["bunch"]
        self.relativistic_beta = bunch.getSyncParticle().beta()
        self.relativistic_gamma = bunch.getSyncParticle().gamma()
        if self.trMtrxNode_ind == 0:
            self.trMtrx.unit()
            bunch_utils_functions.copyCoordsToInitCoordsAttr(bunch)
        else:
            bunch_utils_functions.transportMtrxFromInitCoords(
                bunch,
                self.trMtrx,
                self.use_twiss_weight_x,
                self.use_twiss_weight_y,
                self.use_twiss_weight_z,
            )

    def trackDesign(self, paramsDict):
        """
        This method does nothing for the aperture case.
        """
        pass

    def getBeta(self):
        """
        Returns relativistic beta at this node.
        """
        return self.relativistic_beta

    def getGamma(self):
        """
        Returns relativistic gamma at this node.
        """
        return self.relativistic_gamma

    def getTransportMatrix(self):
        """
        Return transport matrix (7x7).
        """
        return self.trMtrx

    def getDetXYZ(self, trMtrx=None):
        """
        Returns the determinants of the transformations in (x,y,z) directions.
        """
        if trMtrx == None:
            trMtrx = self.trMtrx
        det_x = trMtrx.get(0, 0) * trMtrx.get(1, 1) - trMtrx.get(1, 0) * trMtrx.get(0, 1)
        det_y = trMtrx.get(0 + 2, 0 + 2) * trMtrx.get(1 + 2, 1 + 2) - trMtrx.get(1 + 2, 0 + 2) * trMtrx.get(0 + 2, 1 + 2)
        det_z = trMtrx.get(0 + 4, 0 + 4) * trMtrx.get(1 + 4, 1 + 4) - trMtrx.get(1 + 4, 0 + 4) * trMtrx.get(0 + 4, 1 + 4)
        return (det_x, det_y, det_z)

    def getNormDetXYZ(self):
        """
        Returns the normalized determinants of the transformations in (x,y,z) directions.
        """
        (node0, node1) = self.getTwoNodes()
        beta_in = node0.getBeta()
        beta_out = node1.getBeta()
        gamma_in = node0.getGamma()
        gamma_out = node1.getGamma()
        gb_in = beta_in * gamma_in
        gb_out = beta_out * gamma_out
        (det_x, det_y, det_z) = self.getDetXYZ(self.trMtrx)
        return (
            (gb_out / gb_in) * det_x,
            (gb_out / gb_in) * det_y,
            (beta_in / beta_out) * det_z,
        )

    def getTwoNodes(self):
        """
        Returns two LinacTrMatrixGenNode nodes. The transport matrix is between these nodes.
        """
        node0 = self
        if self.trMtrxNode_ind > 0:
            node0 = self.trMatricesController.getNode(0)
        node1 = self.trMatricesController.getNode(self.trMtrxNode_ind)
        return (node0, node1)

    def printMatrix(self):
        """
        Print the matrix.
        """
        name0 = "None"
        if self.trMtrxNode_ind > 0:
            name0 = self.trMatricesController.getNode(self.trMtrxNode_ind - 1).getName()
        name1 = self.trMatricesController.getNode(self.trMtrxNode_ind).getName()
        print("----Transport matrix--- from name0=", name0, " to name1=", name1)
        m = self.trMtrx
        for i in range(m.size()[0]):
            for j in range(m.size()[1]):
                print("m(" + str(i) + "," + str(j) + ")=" + "%12.5g" % m.get(i, j) + " ")
            print(" ")


class LinacTrMatricesController:
    """
    LinacTrMatricesController keeps the references to the LinacTrMatrixGenNode
    instances.
    """

    def __init__(self):
        self.trMatrxNodes = []

    def getCount(self):
        return len(self.trMatrxNodes)

    def getNode(self, ind):
        return self.trMatrxNodes[ind]

    def addNode(self, trMatrxNode):
        self.trMatrxNodes.append(trMatrxNode)

    def getNodes(self):
        return self.trMatrxNodes

    def init(self):
        # --- place nodes in the right order
        nodes = self.trMatrxNodes
        self.trMatrxNodes = sorted(nodes, key=lambda x: x.getPosition(), reverse=False)
        for node_ind in range(len(self.trMatrxNodes)):
            node = self.trMatrxNodes[node_ind]
            node.setInternalIndex(node_ind)

    def addTrMatrixGenNodes(self, accLattice, node_or_nodes, place=MarkerLinacNode.ENTRANCE):
        """
        Adds the LinacTrMatrixGenNode to the nodes as child nodes.
        """
        nodes = []
        if type(node_or_nodes) in [tuple, list]:
            for node in node_or_nodes:
                nodes.append(node)
        else:
            nodes.append(node_or_nodes)
        # -----------------------------
        for node in nodes:
            trMatrxGenNode = LinacTrMatrixGenNode(self, node.getName() + ":trMatrx")
            node.addChildNode(trMatrxGenNode, place)
        # ----- set up the position of the TrMatrix nodes
        actions = AccActionsContainer()

        def accNodeExitAction(paramsDict):
            """
            Nonbound function. Sets the position of the TrMatrix nodes.
            """
            node = paramsDict["node"]
            if isinstance(node, LinacTrMatrixGenNode):
                pos = paramsDict["path_length"]
                node.setPosition(pos)

        actions.addAction(accNodeExitAction, AccNode.EXIT)
        accLattice.trackActions(actions)
        self.init()
        return self.trMatrxNodes

<<<<<<< HEAD
    def addTrMatrxGenNodesAtEntrance(self, accLattice, node_or_nodes):
        """
        Adds the LinacTrMatrixGenNode to the nodes as child nodes at the entrance.
        """
        return self.addTrMatrxGenNodes(accLattice, node_or_nodes, MarkerLinacNode.ENTRANCE)

    def addTrMatrxGenNodesAtExit(self, accLattice, node_or_nodes):
        """
        Adds the LinacTrMatrixGenNode to the nodes as child nodes at the exit.
        """
        return self.addTrMatrxGenNodes(accLattice, node_or_nodes, MarkerLinacNode.EXIT)
=======
    def addTrMatrixGenNodesAtEntrance(self, accLattice, node_or_nodes):
        """
        Adds the LinacTrMatrixGenNode to the nodes as child nodes at the entrance.
        """
        self.addTrMatrixGenNodes(accLattice, node_or_nodes, MarkerLinacNode.ENTRANCE)

    def addTrMatrixGenNodesAtExit(self, accLattice, node_or_nodes):
        """
        Adds the LinacTrMatrixGenNode to the nodes as child nodes at the exit.
        """
        self.addTrMatrixGenNodes(accLattice, node_or_nodes, MarkerLinacNode.EXIT)
>>>>>>> c10d921b
<|MERGE_RESOLUTION|>--- conflicted
+++ resolved
@@ -246,28 +246,14 @@
         self.init()
         return self.trMatrxNodes
 
-<<<<<<< HEAD
-    def addTrMatrxGenNodesAtEntrance(self, accLattice, node_or_nodes):
+    def addTrMatrixGenNodesAtEntrance(self, accLattice, node_or_nodes):
         """
         Adds the LinacTrMatrixGenNode to the nodes as child nodes at the entrance.
         """
-        return self.addTrMatrxGenNodes(accLattice, node_or_nodes, MarkerLinacNode.ENTRANCE)
-
-    def addTrMatrxGenNodesAtExit(self, accLattice, node_or_nodes):
+        self.addTrMatrixGenNodes(accLattice, node_or_nodes, MarkerLinacNode.ENTRANCE)
+
+    def addTrMatrixGenNodesAtExit(self, accLattice, node_or_nodes):
         """
         Adds the LinacTrMatrixGenNode to the nodes as child nodes at the exit.
         """
-        return self.addTrMatrxGenNodes(accLattice, node_or_nodes, MarkerLinacNode.EXIT)
-=======
-    def addTrMatrixGenNodesAtEntrance(self, accLattice, node_or_nodes):
-        """
-        Adds the LinacTrMatrixGenNode to the nodes as child nodes at the entrance.
-        """
-        self.addTrMatrixGenNodes(accLattice, node_or_nodes, MarkerLinacNode.ENTRANCE)
-
-    def addTrMatrixGenNodesAtExit(self, accLattice, node_or_nodes):
-        """
-        Adds the LinacTrMatrixGenNode to the nodes as child nodes at the exit.
-        """
-        self.addTrMatrixGenNodes(accLattice, node_or_nodes, MarkerLinacNode.EXIT)
->>>>>>> c10d921b
+        self.addTrMatrixGenNodes(accLattice, node_or_nodes, MarkerLinacNode.EXIT)