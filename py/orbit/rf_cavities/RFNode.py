--- conflicted
+++ resolved
@@ -2,28 +2,13 @@
 Module. Includes classes for RF accelerator nodes.
 """
 
-import sys
-import os
 import math
-
-# import the function that finalizes the execution
-from orbit.utils import orbitFinalize
-
-# import general accelerator elements and lattice
-from orbit.lattice import AccLattice, AccNode, AccActionsContainer, AccNodeBunchTracker
 
 # import teapot drift class
 from orbit.teapot import DriftTEAPOT
 
 # import RF cavity classes
-<<<<<<< HEAD
-from orbit.core.rfcavities import Frequency_Cav, Harmonic_Cav, Barrier_Cav
-=======
-from rfcavities import Frequency_Cav
-from rfcavities import Harmonic_Cav
-from rfcavities import Barrier_Cav
-from rfcavities import Dual_Harmonic_Cav
->>>>>>> 17046d97
+from orbit.core.rfcavities import Frequency_Cav, Harmonic_Cav, Barrier_Cav, Dual_Harmonic_Cav
 
 
 class Base_RFNode(DriftTEAPOT):
